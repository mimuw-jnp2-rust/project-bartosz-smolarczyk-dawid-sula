mod economy;
mod util;

use std::path::Path;

<<<<<<< HEAD
use crate::economy::simulation::Simulation;
=======
use crate::economy::simulation::{SimulationBuilder, Simulation};
>>>>>>> c171b06f

fn main() {
    /* get command line arguments from user */
    let args: Vec<String> = std::env::args().collect();
    if args.len() != 3 {
        eprintln!("Usage: <input file path> <output file path>\n");
        std::process::exit(1);
    }

    /* convert input strings into file paths */
    let input_path = Path::new(&args[1]);
    let output_path = Path::new(&args[2]);

    /* load the simulation */
    let simulation_builder = match SimulationBuilder::read_from_file(&input_path) {
        Err(why) => {
            eprintln!("could not open {}: {}", input_path.display(), why);
            std::process::exit(1);
        }
        Ok(file) => file,
    };

<<<<<<< HEAD
    let output_file = match File::create(&output_path) {
        Err(why) => {
            eprintln!("could not create {}: {}", output_path.display(), why);
            std::process::exit(1);
        }
        Ok(file) => file,
    };
=======
    let mut simulation: Simulation = simulation_builder.build();

    let prices = simulation.run();

    println!("{:#?}", prices);
>>>>>>> c171b06f
}<|MERGE_RESOLUTION|>--- conflicted
+++ resolved
@@ -3,11 +3,7 @@
 
 use std::path::Path;
 
-<<<<<<< HEAD
-use crate::economy::simulation::Simulation;
-=======
 use crate::economy::simulation::{SimulationBuilder, Simulation};
->>>>>>> c171b06f
 
 fn main() {
     /* get command line arguments from user */
@@ -30,7 +26,6 @@
         Ok(file) => file,
     };
 
-<<<<<<< HEAD
     let output_file = match File::create(&output_path) {
         Err(why) => {
             eprintln!("could not create {}: {}", output_path.display(), why);
@@ -38,11 +33,4 @@
         }
         Ok(file) => file,
     };
-=======
-    let mut simulation: Simulation = simulation_builder.build();
-
-    let prices = simulation.run();
-
-    println!("{:#?}", prices);
->>>>>>> c171b06f
 }