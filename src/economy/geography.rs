use std::collections::BTreeMap;

<<<<<<< HEAD
use super::types::Price;
=======
use serde::{Serialize, Deserialize};
>>>>>>> c171b06f

pub type CityId = usize;

#[derive(Serialize, Deserialize, Clone, Debug)]
pub struct City {
    pub id: CityId,
    pub name: String,
}

impl City {
    pub fn new(id: CityId, name: String) -> City {
        City { id, name }
    }

    pub fn id(&self) -> CityId {
        self.id
    }

    pub fn name(&self) -> &String {
        &self.name
    }
}

#[derive(Serialize, Deserialize, Clone, Debug)]
pub struct Connection {
    id_from: CityId,
    id_to: CityId,
    cost: Price,
}

impl Connection {
    pub fn new(id_from: CityId, id_to: CityId, cost: Price) -> Connection {
        Connection {
            id_from,
            id_to,
            cost,
        }
    }

    pub fn id_from(&self) -> CityId {
        self.id_from
    }

    pub fn id_to(&self) -> CityId {
        self.id_to
    }

    pub fn cost(&self) -> Price {
        self.cost
    }
}

#[derive(Clone, Debug)]
pub struct Geography {
    pub cities: BTreeMap<CityId, City>,
    pub connections: BTreeMap<CityId, Vec<Connection>>,
}

impl Geography {
    pub fn new() -> Geography {
        Geography {
            cities: BTreeMap::new(),
            connections: BTreeMap::new(),
        }
    }

    pub fn add_city(&mut self, city: City) {
        self.connections.insert(city.id(), vec![]);
        self.cities.insert(city.id(), city);
    }

    pub fn add_connection(&mut self, connection: Connection) {
        let id_from = connection.id_from();
        let id_to = connection.id_to();
        let rev_connection = Connection::new(id_to, id_from, connection.cost());

        self.connections.get_mut(&id_from).unwrap().push(connection);
        self.connections
            .get_mut(&id_to)
            .unwrap()
            .push(rev_connection);
    }

    pub fn cities(&self) -> Vec<&City> {
        Vec::from_iter(self.cities.values())
    }

    pub fn connections(&self) -> Vec<&Vec<Connection>> {
        Vec::from_iter(self.connections.values())
    }
}<|MERGE_RESOLUTION|>--- conflicted
+++ resolved
@@ -1,10 +1,7 @@
 use std::collections::BTreeMap;
 
-<<<<<<< HEAD
 use super::types::Price;
-=======
 use serde::{Serialize, Deserialize};
->>>>>>> c171b06f
 
 pub type CityId = usize;
 
