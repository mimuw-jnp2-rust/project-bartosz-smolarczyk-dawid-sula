use std::path::Path;
use std::fs::File;
use std::error::Error;
use std::io::BufReader;
use std::collections::BTreeMap;

use serde::{Serialize, Deserialize};

use crate::economy::entity::Consumer;
use crate::economy::entity::Producer;
use crate::economy::geography::City;
use crate::economy::geography::CityId;
use crate::economy::geography::Connection;
use crate::economy::geography::Geography;
<<<<<<< HEAD
use crate::economy::market::Market;
use std::collections::BTreeMap;

use super::types::Price;

=======
use crate::economy::market::{CityPrice, Market};
use crate::util::types::Value;

#[derive(Serialize, Deserialize, Debug)]
>>>>>>> c171b06f
pub struct SimulationBuilder {
    turns: usize,
    cities: Vec<City>,
    connections: Vec<Connection>,
    initial_prices: Vec<CityPrice>,
    producers: Vec<Producer>,
    consumers: Vec<Consumer>,
}

impl SimulationBuilder {
    pub fn new() -> SimulationBuilder {
        SimulationBuilder {
            turns: 0,
            cities: vec![],
            connections: vec![],
            initial_prices: vec![],
            producers: vec![],
            consumers: vec![],
        }
    }

    pub fn read_from_file<P: AsRef<Path>>(path: P) -> Result<SimulationBuilder, Box<dyn Error>> {
        let file = File::open(path)?;
        let reader = BufReader::new(file);
        let simulation_builder = serde_json::from_reader(reader)?;
        Ok(simulation_builder)
    }

    pub fn build(self) -> Simulation {
        let mut geography = Geography::new();
        for city in self.cities {
            geography.add_city(city);
        }
        for connection in self.connections {
            geography.add_connection(connection);
        }

        let mut simulation = Simulation::new(self.turns, geography);
        for init in self.initial_prices {
            simulation.change_price(init.city, init.price);
        }
        for producer in self.producers {
            simulation.add_producer(producer);
        }
        for consumer in self.consumers {
            simulation.add_consumer(consumer);
        }

        simulation
    }
}

#[derive(Debug)]
pub struct Simulation {
    turns: usize,
    pub market: Market,
    producers: Vec<Producer>,
    consumers: Vec<Consumer>,
}

impl Simulation {
    fn new(turns: usize, geography: Geography) -> Simulation {
        Simulation {
            turns,
            market: Market::new(geography),
            producers: vec![],
            consumers: vec![],
        }
    }

<<<<<<< HEAD
    pub fn add_producer(&mut self, producer: Producer) {
=======
    fn change_price(&mut self, city_id: CityId, price: Value) {
        self.market.change_price(&city_id, &price);
    }

    fn add_producer(&mut self, producer: Producer) {
>>>>>>> c171b06f
        self.market.add_producer(&producer);
        self.producers.push(producer)
    }

    fn add_consumer(&mut self, consumer: Consumer) {
        self.market.add_consumer(&consumer);
        self.consumers.push(consumer)
    }

    fn simulate_turn(&mut self) {
        self.market.update_prices();
        for prod in &mut self.producers {
            prod.update(&mut self.market)
        }
        for cons in &mut self.consumers {
            cons.update(&mut self.market)
        }
    }

<<<<<<< HEAD
    pub fn calculate_prices(&mut self) -> BTreeMap<CityId, Option<Price>> {
        self.simulate_round();
        self.market.prices()
=======
    pub fn run(&mut self) -> SimulationResult {
        let mut result = SimulationResult::new(self);
        for _ in 0..self.turns {
            self.simulate_turn();
            for (city_id, price) in self.market.get_prices() {
                let name = self.market.get_geography().get_cities().get(*city_id).unwrap().name.clone();
                result.prices.get_mut(&name).unwrap().push(*price);
            }
        }
        result
    }
}

#[derive(Debug)]
pub struct SimulationResult {
    prices: BTreeMap<String, Vec<Value>>,
}

impl SimulationResult {
    fn new(simulation: &Simulation) -> SimulationResult {
        let mut initial_prices = BTreeMap::new();
        for city in simulation.market.get_geography().get_cities() {
            let price = *simulation.market.get_prices().get(&city.id).unwrap();
            initial_prices.insert(city.name.clone(), vec![price]);
        }
        SimulationResult {
            prices: initial_prices,
        }
>>>>>>> c171b06f
    }
}<|MERGE_RESOLUTION|>--- conflicted
+++ resolved
@@ -12,18 +12,10 @@
 use crate::economy::geography::CityId;
 use crate::economy::geography::Connection;
 use crate::economy::geography::Geography;
-<<<<<<< HEAD
-use crate::economy::market::Market;
-use std::collections::BTreeMap;
-
-use super::types::Price;
-
-=======
 use crate::economy::market::{CityPrice, Market};
 use crate::util::types::Value;
 
 #[derive(Serialize, Deserialize, Debug)]
->>>>>>> c171b06f
 pub struct SimulationBuilder {
     turns: usize,
     cities: Vec<City>,
@@ -94,15 +86,11 @@
         }
     }
 
-<<<<<<< HEAD
-    pub fn add_producer(&mut self, producer: Producer) {
-=======
     fn change_price(&mut self, city_id: CityId, price: Value) {
         self.market.change_price(&city_id, &price);
     }
 
     fn add_producer(&mut self, producer: Producer) {
->>>>>>> c171b06f
         self.market.add_producer(&producer);
         self.producers.push(producer)
     }
@@ -122,11 +110,6 @@
         }
     }
 
-<<<<<<< HEAD
-    pub fn calculate_prices(&mut self) -> BTreeMap<CityId, Option<Price>> {
-        self.simulate_round();
-        self.market.prices()
-=======
     pub fn run(&mut self) -> SimulationResult {
         let mut result = SimulationResult::new(self);
         for _ in 0..self.turns {
@@ -155,6 +138,5 @@
         SimulationResult {
             prices: initial_prices,
         }
->>>>>>> c171b06f
     }
 }