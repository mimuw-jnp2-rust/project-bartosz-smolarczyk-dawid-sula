[package]
name = "global_market"
version = "0.1.0"
edition = "2021"

# See more keys and their definitions at https://doc.rust-lang.org/cargo/reference/manifest.html

[dependencies]
<<<<<<< HEAD
text_io = "0.1.10"
line_intersection = "0.4.0"
geo = "0.4.13"
ordered-float = "1.0"
rayon = "1.5.3"
dashmap = "5.3.4"
=======
serde = { version = "1.0", features = ["derive"] }
serde_json = "1.0"
plotters = "^0.3.1"
>>>>>>> c171b06f
<|MERGE_RESOLUTION|>--- conflicted
+++ resolved
@@ -6,15 +6,12 @@
 # See more keys and their definitions at https://doc.rust-lang.org/cargo/reference/manifest.html
 
 [dependencies]
-<<<<<<< HEAD
 text_io = "0.1.10"
 line_intersection = "0.4.0"
 geo = "0.4.13"
 ordered-float = "1.0"
 rayon = "1.5.3"
 dashmap = "5.3.4"
-=======
 serde = { version = "1.0", features = ["derive"] }
 serde_json = "1.0"
-plotters = "^0.3.1"
->>>>>>> c171b06f
+plotters = "^0.3.1"